#!/usr/bin/env python3

# Copyright (c) Facebook, Inc. and its affiliates.
# This source code is licensed under the MIT license found in the
# LICENSE file in the root directory of this source tree.
"""
Count and display statistics of the data.

Examples
--------

.. code-block:: shell

  parlai data_stats -t convai2 -dt train:ordered
"""
from parlai.core.params import ParlaiParser
from parlai.agents.fixed_response.fixed_response import FixedResponseAgent
from parlai.core.worlds import create_task
from parlai.utils.misc import TimeLogger, nice_report
from parlai.core.metrics import AverageMetric
from parlai.core.dict import DictionaryAgent
from parlai.core.script import ParlaiScript, register_script

import parlai.utils.logging as logging


def setup_args(parser=None):
    if parser is None:
        parser = ParlaiParser(True, False, 'Compute data statistics')
    # Get command line arguments
    parser.add_argument('-n', '-ne', '--num-examples', type=int, default=-1)
    parser.add_argument('-ltim', '--log-every-n-secs', type=float, default=10)
    parser.add_argument(
        '--agent',
        type=int,
        default=0,
        help='Use teacher (agent 0) or model (agent 1)',
        choices=[0, 1],
    )
    parser.add_argument(
        '--new_line_new_utt',
        type='bool',
        default=False,
        help='New lines treat substrings as separate utterances.',
    )
    parser.add_argument(
        '--ignore_tokens',
        type=str,
        default='',
        help='ignore tokens containings these substrings (comma-separated)',
    )
    parser.set_defaults(datatype='train:ordered')
    DictionaryAgent.add_cmdline_args(parser)
    return parser


def _report(world, counts):
    report = world.report()
    for k, v in counts.items():
        if not isinstance(v, dict):
            report[k] = v
    return report


def verify(opt):
    if opt['datatype'] == 'train':
        logging.warn('changing datatype from train to train:ordered')
        opt['datatype'] = 'train:ordered'

    # create repeat label agent and assign it to the specified task
    opt['fixed_response'] = None
    agent = FixedResponseAgent(opt)
    world = create_task(opt, agent)
    opt.log()

    log_every_n_secs = opt.get('log_every_n_secs', -1)
    if log_every_n_secs <= 0:
        log_every_n_secs = float('inf')
    log_time = TimeLogger()

    dictionary = DictionaryAgent(opt)
    ignore_tokens = opt.get('ignore_tokens').split(',')

    counts = {}
    for t in {'input', 'labels', 'both'}:
        counts[f'{t}/tokens'] = 0
        counts[f'{t}/utterances'] = 0
        counts[f'{t}/avg_utterance_length'] = None
        counts[f'{t}/unique_tokens'] = 0
        counts[f'{t}/unique_utterances'] = 0
        # for counting the stats..
        counts[f'{t}/token_dict'] = {}
        counts[f'{t}/utterance_dict'] = {}

    def tokenize(txt):
        return dictionary.tokenize(txt)

    def keep_token(t):
        for s in ignore_tokens:
            if s != '' and s in t:
                return False
        return True

    # max number of examples to evaluate
    max_cnt = opt['num_examples'] if opt['num_examples'] > 0 else float('inf')
    cnt = 0

    # Show some example dialogs.
    while not world.epoch_done() and world.total_exs < max_cnt:
        world.parley()
        act = world.get_acts()[opt.get('agent')]
        for itype in {'input', 'labels'}:
            if itype == 'input':
                if opt.get('new_line_new_utt'):
                    txts = act.get('text').split('\n')
                else:
                    txts = [act.get('text')]
            else:
                txts = act.get('labels', act.get('eval_labels', ['']))

            for txt in txts:
                tokens = tokenize(txt)
                retxt = [t for t in tokens if keep_token(t)]
                counts[f'{itype}/tokens'] += len(retxt)
                counts['both/tokens'] += len(retxt)
                counts[f'{itype}/utterances'] += 1
                counts['both/utterances'] += 1
                counts[f'{itype}/avg_utterance_length'] += AverageMetric(len(retxt), 1)
                counts[f'both/avg_utterance_length'] += AverageMetric(len(retxt), 1)
                for t in retxt:
                    if t not in counts[f'{itype}/token_dict']:
                        counts[f'{itype}/unique_tokens'] += 1
                        counts[f'{itype}/token_dict'][t] = True
                    if t not in counts['both/token_dict']:
                        counts['both/unique_tokens'] += 1
                        counts['both/token_dict'][t] = True
                retxt = ' '.join(retxt)
                if retxt not in counts[f'{itype}/utterance_dict']:
                    counts[f'{itype}/unique_utterances'] += 1
                    counts[f'{itype}/utterance_dict'][retxt] = True
                if retxt not in counts['both/utterance_dict']:
                    counts['both/unique_utterances'] += 1
                    counts['both/utterance_dict'][retxt] = True

        if log_time.time() > log_every_n_secs:
<<<<<<< HEAD
            report = _report(world, counts)
            cnt = report.pop('exs')
            text, log = log_time.log(cnt, world.num_examples(), report)
=======
            text, log = report(world, counts, log_time)
>>>>>>> e574588a
            logging.info(text)

    try:
        # print dataset size if available
        logging.info(
            f'loaded {world.num_episodes()} episodes with a total '
            f'of {world.num_examples()} examples'
        )
    except AttributeError:
        pass

    retval = _report(world, counts)
    retval.pop('exs')
    return retval


def obtain_stats(opt, parser):
<<<<<<< HEAD
    report = verify(opt, print_parser=parser)
    print(nice_report(report))
    return report
=======
    report_text, report_log = verify(opt)
    print(report_text.replace('\\n', '\n'))
>>>>>>> e574588a


@register_script('data_stats', hidden=True)
class DataStats(ParlaiScript):
    @classmethod
    def setup_args(cls):
        return setup_args()

    def run(self):
        return obtain_stats(self.opt, self.parser)


if __name__ == '__main__':
    DataStats.main()<|MERGE_RESOLUTION|>--- conflicted
+++ resolved
@@ -143,13 +143,9 @@
                     counts['both/utterance_dict'][retxt] = True
 
         if log_time.time() > log_every_n_secs:
-<<<<<<< HEAD
             report = _report(world, counts)
             cnt = report.pop('exs')
             text, log = log_time.log(cnt, world.num_examples(), report)
-=======
-            text, log = report(world, counts, log_time)
->>>>>>> e574588a
             logging.info(text)
 
     try:
@@ -166,15 +162,10 @@
     return retval
 
 
-def obtain_stats(opt, parser):
-<<<<<<< HEAD
-    report = verify(opt, print_parser=parser)
+def obtain_stats(opt):
+    report = verify(opt)
     print(nice_report(report))
     return report
-=======
-    report_text, report_log = verify(opt)
-    print(report_text.replace('\\n', '\n'))
->>>>>>> e574588a
 
 
 @register_script('data_stats', hidden=True)
@@ -184,7 +175,7 @@
         return setup_args()
 
     def run(self):
-        return obtain_stats(self.opt, self.parser)
+        return obtain_stats(self.opt)
 
 
 if __name__ == '__main__':
